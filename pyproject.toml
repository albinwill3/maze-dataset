--- conflicted
+++ resolved
@@ -11,11 +11,7 @@
 python = "^3.10.6"
 torch = { version = ">=1.13.1", source = "torch_cpu" }
 matplotlib = "^3.7.0"
-<<<<<<< HEAD
-muutils = "^0.6.3"
-=======
-muutils = "^0.6.1"
->>>>>>> 4e8312b3
+muutils = "^0.6.4"
 zanj = "^0.3.1"
 jupyter = "^1.0.0"
 ipykernel = "^6.22.0"
