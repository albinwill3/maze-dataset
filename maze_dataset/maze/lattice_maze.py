--- conflicted
+++ resolved
@@ -436,23 +436,6 @@
             SPECIAL_TOKENS.ADJLIST_END,
         ]
 
-<<<<<<< HEAD
-    def _as_coords_and_special_AOTP(self) -> list[CoordTup | str]:
-        """turn the maze into adjacency list, origin, target, and solution -- keep coords as tuples"""
-
-        def _as_adj_list_tokens(self_) -> list[str | CoordTup]:
-            return [
-                SPECIAL_TOKENS.ADJLIST_START,
-                *chain.from_iterable(
-                    [
-                        [
-                            tuple(c_s),
-                            SPECIAL_TOKENS.CONNECTOR,
-                            tuple(c_e),
-                            SPECIAL_TOKENS.ADJACENCY_ENDLINE,
-                        ]
-                        for c_s, c_e in self_.as_adj_list()
-=======
     def _as_adj_list_tokens(self) -> list[str | CoordTup]:
         return [
             SPECIAL_TOKENS.ADJLIST_START,
@@ -463,7 +446,6 @@
                         SPECIAL_TOKENS.CONNECTOR,
                         tuple(c_e),
                         SPECIAL_TOKENS.ADJACENCY_ENDLINE,
->>>>>>> 33afb1bb
                     ]
                     for c_s, c_e in self.as_adj_list()
                 ]
@@ -474,11 +456,7 @@
     def _as_coords_and_special_AOTP(self) -> list[CoordTup | str]:
         """turn the maze into adjacency list, origin, target, and solution -- keep coords as tuples"""
 
-<<<<<<< HEAD
-        output: list[str] = _as_adj_list_tokens(self)
-=======
         output: list[str] = self._as_adj_list_tokens()
->>>>>>> 33afb1bb
         # if getattr(self, "start_pos", None) is not None:
         if isinstance(self, TargetedLatticeMaze):
             output += self._get_start_pos_tokens()
