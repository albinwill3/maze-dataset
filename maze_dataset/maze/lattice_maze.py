import typing
import warnings
from dataclasses import dataclass
from itertools import chain

import numpy as np
from jaxtyping import Bool, Int, Int8, Shaped
from muutils.json_serialize.serializable_dataclass import (
    SerializableDataclass,
    serializable_dataclass,
    serializable_field,
)
from muutils.misc import isinstance_by_type_name, list_split

from maze_dataset.constants import (
    NEIGHBORS_MASK,
    SPECIAL_TOKENS,
    ConnectionList,
    Coord,
    CoordArray,
    CoordList,
    CoordTup,
)
<<<<<<< HEAD
from maze_dataset.tokenization import (
    MazeTokenizer,
    MazeTokenizer2,
    TokenizationMode,
=======
from maze_dataset.token_utils import (
    TokenizerDeprecationWarning,
    connection_list_to_adj_list,
>>>>>>> 9ded2383
    get_adj_list_tokens,
    get_origin_tokens,
    get_path_tokens,
    get_target_tokens,
)
<<<<<<< HEAD
from maze_dataset.tokenization.token_utils import get_origin_tokens, get_target_tokens
from maze_dataset.tokenization.util import (
    TokenizerPendingDeprecationWarning,
    connection_list_to_adj_list,
)

=======

if typing.TYPE_CHECKING:
    from maze_dataset.tokenization import (
        MazeTokenizer,
        MazeTokenizerModular,
        TokenizationMode,
    )

>>>>>>> 9ded2383
RGB = tuple[int, int, int]

PixelGrid = Int[np.ndarray, "x y rgb"]
BinaryPixelGrid = Bool[np.ndarray, "x y"]


def _fill_edges_with_walls(connection_list: ConnectionList) -> ConnectionList:
    """fill the last elements of the connections lists as false for each dim"""
    for dim in range(connection_list.shape[0]):
        # last row for down
        if dim == 0:
            connection_list[dim, -1, :] = False
        # last column for right
        elif dim == 1:
            connection_list[dim, :, -1] = False
        else:
            raise NotImplementedError(f"only 2d lattices supported. got {dim=}")
    return connection_list


def color_in_pixel_grid(pixel_grid: PixelGrid, color: RGB) -> bool:
    for row in pixel_grid:
        for pixel in row:
            if np.all(pixel == color):
                return True
    return False


@dataclass(frozen=True)
class PixelColors:
    WALL: RGB = (0, 0, 0)
    OPEN: RGB = (255, 255, 255)
    START: RGB = (0, 255, 0)
    END: RGB = (255, 0, 0)
    PATH: RGB = (0, 0, 255)


@dataclass(frozen=True)
class AsciiChars:
    WALL: str = "#"
    OPEN: str = " "
    START: str = "S"
    END: str = "E"
    PATH: str = "X"


ASCII_PIXEL_PAIRINGS: dict[str, RGB] = {
    AsciiChars.WALL: PixelColors.WALL,
    AsciiChars.OPEN: PixelColors.OPEN,
    AsciiChars.START: PixelColors.START,
    AsciiChars.END: PixelColors.END,
    AsciiChars.PATH: PixelColors.PATH,
}


@serializable_dataclass(
    frozen=True,
    kw_only=True,
    properties_to_serialize=["lattice_dim", "generation_meta"],
)
class LatticeMaze(SerializableDataclass):
    """lattice maze (nodes on a lattice, connections only to neighboring nodes)

    Connection List represents which nodes (N) are connected in each direction.

    First and second elements represent rightward and downward connections,
    respectively.

    Example:
      Connection list:
        [
          [ # down
            [F T],
            [F F]
          ],
          [ # right
            [T F],
            [T F]
          ]
        ]

      Nodes with connections
        N T N F
        F   T
        N T N F
        F   F

      Graph:
        N - N
            |
        N - N

    Note: the bottom row connections going down, and the
    right-hand connections going right, will always be False.
    """

    connection_list: ConnectionList
    generation_meta: dict | None = serializable_field(default=None, compare=False)

    lattice_dim = property(lambda self: self.connection_list.shape[0])
    grid_shape = property(lambda self: self.connection_list.shape[1:])
    n_connections = property(lambda self: self.connection_list.sum())

    @property
    def grid_n(self) -> int:
        assert self.grid_shape[0] == self.grid_shape[1], "only square mazes supported"
        return self.grid_shape[0]

    # ============================================================
    # basic methods
    # ============================================================
    @staticmethod
    def heuristic(a: CoordTup, b: CoordTup) -> float:
        """return manhattan distance between two points"""
        return np.abs(a[0] - b[0]) + np.abs(a[1] - b[1])

    def __hash__(self) -> int:
        return hash(self.connection_list.tobytes())

    def nodes_connected(self, a: Coord, b: Coord, /) -> bool:
        """returns whether two nodes are connected"""
        delta: Coord = b - a
        if np.abs(delta).sum() != 1:
            # return false if not even adjacent
            return False
        else:
            # test for wall
            dim: int = int(np.argmax(np.abs(delta)))
            clist_node: Coord = a if (delta.sum() > 0) else b
            return self.connection_list[dim, clist_node[0], clist_node[1]]

    def is_valid_path(self, path: CoordArray, empty_is_valid: bool = False) -> bool:
        """check if a path is valid"""
        # check path is not empty
        if len(path) == 0:
            if not empty_is_valid:
                return False
            else:
                return True

        # check all coords in bounds of maze
        if not np.all((0 <= path) & (path < self.grid_shape)):
            return False

        # check all nodes connected
        for i in range(len(path) - 1):
            if not self.nodes_connected(path[i], path[i + 1]):
                return False
        return True

    def coord_degrees(self) -> Int8[np.ndarray, "row col"]:
        """
        Returns an array with the connectivity degree of each coord.
        I.e., how many neighbors each coord has.
        """
        int_conn: Int8[np.ndarray, "lattice_dim=2 row col"] = (
            self.connection_list.astype(np.int8)
        )
        degrees: Int8[np.ndarray, "row col"] = np.sum(
            int_conn, axis=0
        )  # Connections to east and south
        degrees[:, 1:] += int_conn[1, :, :-1]  # Connections to west
        degrees[1:, :] += int_conn[0, :-1, :]  # Connections to north
        return degrees

    def get_coord_neighbors(self, c: Coord) -> CoordArray:
        """
        Returns an array of the neighboring, connected coords of `c`.
        """
        neighbors: list[Coord] = [
            neighbor
            for neighbor in (c + NEIGHBORS_MASK)
            if (
                (0 <= neighbor[0] < self.grid_shape[0])  # in x bounds
                and (0 <= neighbor[1] < self.grid_shape[1])  # in y bounds
                and self.nodes_connected(c, neighbor)  # connected
            )
        ]

        output: CoordArray = np.array(neighbors)
        if len(neighbors) > 0:
            assert output.shape == (
                len(neighbors),
                2,
            ), f"invalid shape: {output.shape}, expected ({len(neighbors)}, 2))\n{c = }\n{neighbors = }\n{self.as_ascii()}"
        return output

    def gen_connected_component_from(self, c: Coord) -> CoordArray:
        """return the connected component from a given coordinate"""
        # Stack for DFS
        stack: list[Coord] = [c]

        # Set to store visited nodes
        visited: set[CoordTup] = set()

        while stack:
            current_node: Coord = stack.pop()
            # this is fine since we know current_node is a coord and thus of length 2
            visited.add(tuple(current_node))  # type: ignore[arg-type]

            # Get the neighbors of the current node
            neighbors = self.get_coord_neighbors(current_node)

            # Iterate over neighbors
            for neighbor in neighbors:
                if tuple(neighbor) not in visited:
                    stack.append(neighbor)

        return np.array(list(visited))

    def find_shortest_path(
        self,
        c_start: CoordTup,
        c_end: CoordTup,
    ) -> CoordArray:
        """find the shortest path between two coordinates, using A*"""
        c_start = tuple(c_start)
        c_end = tuple(c_end)

        g_score: dict[CoordTup, float] = (
            dict()
        )  # cost of cheapest path to node from start currently known
        f_score: dict[CoordTup, float] = {
            c_start: 0.0
        }  # estimated total cost of path thru a node: f_score[c] := g_score[c] + heuristic(c, c_end)

        # init
        g_score[c_start] = 0.0
        g_score[c_start] = self.heuristic(c_start, c_end)

        closed_vtx: set[CoordTup] = set()  # nodes already evaluated
        open_vtx: set[CoordTup] = set([c_start])  # nodes to be evaluated
        source: dict[CoordTup, CoordTup] = (
            dict()
        )  # node immediately preceding each node in the path (currently known shortest path)

        while open_vtx:
            # get lowest f_score node
            c_current: CoordTup = min(open_vtx, key=lambda c: f_score[c])
            # f_current: float = f_score[c_current]

            # check if goal is reached
            if c_end == c_current:
                path: list[CoordTup] = [c_current]
                p_current: CoordTup = c_current
                while p_current in source:
                    p_current = source[p_current]
                    path.append(p_current)
                # ----------------------------------------------------------------------
                # this is the only return statement
                return np.array(path[::-1])
                # ----------------------------------------------------------------------

            # close current node
            closed_vtx.add(c_current)
            open_vtx.remove(c_current)

            # update g_score of neighbors
            _np_neighbor: Coord
            for _np_neighbor in self.get_coord_neighbors(c_current):
                neighbor: CoordTup = tuple(_np_neighbor)

                if neighbor in closed_vtx:
                    # already checked
                    continue
                g_temp: float = g_score[c_current] + 1  # always 1 for maze neighbors

                if neighbor not in open_vtx:
                    # found new vtx, so add
                    open_vtx.add(neighbor)

                elif g_temp >= g_score[neighbor]:
                    # if already knew about this one, but current g_score is worse, skip
                    continue

                # store g_score and source
                source[neighbor] = c_current
                g_score[neighbor] = g_temp
                f_score[neighbor] = g_score[neighbor] + self.heuristic(neighbor, c_end)

        raise ValueError(
            "A solution could not be found!",
            f"{c_start = }, {c_end = }",
            self.as_ascii(),
        )

    def get_nodes(self) -> CoordArray:
        """return a list of all nodes in the maze"""
        rows: Int[np.ndarray, "x y"]
        cols: Int[np.ndarray, "x y"]
        rows, cols = np.meshgrid(
            range(self.grid_shape[0]),
            range(self.grid_shape[1]),
            indexing="ij",
        )
        nodes: CoordArray = np.vstack((rows.ravel(), cols.ravel())).T
        return nodes

    def get_connected_component(self) -> CoordArray:
        """get the largest (and assumed only nonsingular) connected component of the maze

        TODO: other connected components?
        """
        if (self.generation_meta is None) or (
            self.generation_meta.get("fully_connected", False)
        ):
            # for fully connected case, pick any two positions
            return self.get_nodes()
        else:
            # if metadata provided, use visited cells
            visited_cells: set[CoordTup] | None = self.generation_meta.get(
                "visited_cells", None
            )
            if visited_cells is None:
                # TODO: dynamically generate visited_cells?
                raise ValueError(
                    f"a maze which is not marked as fully connected must have a visited_cells field in its generation_meta: {self.generation_meta}\n{self}\n{self.as_ascii()}"
                )
            else:
                visited_cells_np: Int[np.ndarray, "N 2"] = np.array(list(visited_cells))
                return visited_cells_np

    def generate_random_path(
        self,
        except_when_invalid: bool = True,
        allowed_start: CoordList | None = None,
        allowed_end: CoordList | None = None,
        deadend_start: bool = False,
        deadend_end: bool = False,
    ) -> CoordArray:
        """return a path between randomly chosen start and end nodes within the connected component

        Note that setting special conditions on start and end positions might cause the same position to be selected as both start and end.

        # Parameters:
         - `except_when_invalid : bool`
            deprecated. setting this to `False` will cause an error.
           (defaults to `True`)
         - `allowed_start : CoordList | None`
            a list of allowed start positions. If `None`, any position in the connected component is allowed
           (defaults to `None`)
         - `allowed_end : CoordList | None`
            a list of allowed end positions. If `None`, any position in the connected component is allowed
           (defaults to `None`)
         - `deadend_start : bool`
            whether to ***force*** the start position to be a deadend (defaults to `False`)
           (defaults to `False`)
         - `deadend_end : bool`
            whether to ***force*** the end position to be a deadend (defaults to `False`)
           (defaults to `False`)

        # Returns:
         - `CoordArray`
            a path between the selected start and end positions

        # Raises:
         - `ValueError` : if the connected component has less than 2 nodes and `except_when_invalid` is `True`
        """

        # we can't create a "path" in a single-node maze
        assert (
            self.grid_shape[0] > 1 and self.grid_shape[1] > 1
        ), f"can't create path in single-node maze: {self.as_ascii()}"

        # get connected component
        connected_component: CoordArray = self.get_connected_component()

        # initialize start and end positions
        positions: Int[np.int8, "2 2"]

        # handle deprecated parameter
        if not except_when_invalid:
            raise DeprecationWarning(
                "except_when_invalid is deprecated. Set it to the default `True` to avoid this warning."
            )

        # if no special conditions on start and end positions
        if (allowed_start, allowed_end, deadend_start, deadend_end) == (
            None,
            None,
            False,
            False,
        ):
            positions = connected_component[
                np.random.choice(
                    len(connected_component),
                    size=2,
                    replace=False,
                )
            ]

            return self.find_shortest_path(positions[0], positions[1])

        # handle special conditions
        connected_component_set: set[CoordTup] = set(map(tuple, connected_component))
        # copy connected component set
        allowed_start_set: set[CoordTup] = connected_component_set.copy()
        allowed_end_set: set[CoordTup] = connected_component_set.copy()

        # filter by explicitly allowed start and end positions
        if allowed_start is not None:
            allowed_start_set = set(map(tuple, allowed_start)) & connected_component_set

        if allowed_end is not None:
            allowed_end_set = set(map(tuple, allowed_end)) & connected_component_set

        # filter by forcing deadends
        if deadend_start:
            allowed_start_set = set(
                filter(
                    lambda x: len(self.get_coord_neighbors(x)) == 1, allowed_start_set
                )
            )

        if deadend_end:
            allowed_end_set = set(
                filter(lambda x: len(self.get_coord_neighbors(x)) == 1, allowed_end_set)
            )

        # check we have valid positions
        if len(allowed_start_set) == 0 or len(allowed_end_set) == 0:
            raise ValueError("no valid start or end positions found")

        # randomly select start and end positions
        start_pos: CoordTup = tuple(
            list(allowed_start_set)[np.random.randint(0, len(allowed_start_set))]
        )
        end_pos: CoordTup = tuple(
            list(allowed_end_set)[np.random.randint(0, len(allowed_end_set))]
        )

        return self.find_shortest_path(start_pos, end_pos)

    # ============================================================
    # to and from adjacency list
    # ============================================================
    def as_adj_list(
        self, shuffle_d0: bool = True, shuffle_d1: bool = True
    ) -> Int8[np.ndarray, "conn start_end coord"]:
        return connection_list_to_adj_list(self.connection_list, shuffle_d0, shuffle_d1)

    @classmethod
    def from_adj_list(
        cls,
        adj_list: Int8[np.ndarray, "conn start_end coord"],
    ) -> "LatticeMaze":
        """create a LatticeMaze from a list of connections"""

        # Note: This has only been tested for square mazes. Might need to change some things if rectangular mazes are needed.
        grid_n: int = adj_list.max() + 1

        connection_list: ConnectionList = np.zeros(
            (2, grid_n, grid_n),
            dtype=np.bool_,
        )

        for c_start, c_end in adj_list:
            # check that exactly 1 coordinate matches
            if (c_start == c_end).sum() != 1:
                raise ValueError("invalid connection")

            # get the direction
            d: int = (c_start != c_end).argmax()

            x: int
            y: int
            # pick whichever has the lesser value in the direction `d`
            if c_start[d] < c_end[d]:
                x, y = c_start
            else:
                x, y = c_end

            connection_list[d, x, y] = True

        return LatticeMaze(
            connection_list=connection_list,
        )

    def as_adj_list_tokens(self) -> list[str | CoordTup]:
        warnings.warn(
            "`LatticeMaze.as_adj_list_tokens` will be removed from the public API in a future release.",
<<<<<<< HEAD
            TokenizerPendingDeprecationWarning,
        )
=======
            TokenizerDeprecationWarning,
        )
        return [
            SPECIAL_TOKENS.ADJLIST_START,
            *chain.from_iterable(
                [
                    [
                        tuple(c_s),
                        SPECIAL_TOKENS.CONNECTOR,
                        tuple(c_e),
                        SPECIAL_TOKENS.ADJACENCY_ENDLINE,
                    ]
                    for c_s, c_e in self.as_adj_list()
                ]
            ),
            SPECIAL_TOKENS.ADJLIST_END,
        ]

    def _as_adj_list_tokens(self) -> list[str | CoordTup]:
>>>>>>> 9ded2383
        return [
            SPECIAL_TOKENS.ADJLIST_START,
            *chain.from_iterable(
                [
                    [
                        tuple(c_s),
                        SPECIAL_TOKENS.CONNECTOR,
                        tuple(c_e),
                        SPECIAL_TOKENS.ADJACENCY_ENDLINE,
                    ]
                    for c_s, c_e in self.as_adj_list()
                ]
            ),
            SPECIAL_TOKENS.ADJLIST_END,
        ]

    def _as_coords_and_special_AOTP(self) -> list[CoordTup | str]:
        """turn the maze into adjacency list, origin, target, and solution -- keep coords as tuples"""

<<<<<<< HEAD
        def _as_adj_list_tokens() -> list[str | CoordTup]:
            return [
                SPECIAL_TOKENS.ADJLIST_START,
                *chain.from_iterable(
                    [
                        [
                            tuple(c_s),
                            SPECIAL_TOKENS.CONNECTOR,
                            tuple(c_e),
                            SPECIAL_TOKENS.ADJACENCY_ENDLINE,
                        ]
                        for c_s, c_e in self.as_adj_list()
                    ]
                ),
                SPECIAL_TOKENS.ADJLIST_END,
            ]

        output: list[str] = _as_adj_list_tokens()
=======
        output: list[str] = self._as_adj_list_tokens()
>>>>>>> 9ded2383
        # if getattr(self, "start_pos", None) is not None:
        if isinstance(self, TargetedLatticeMaze):
            output += self._get_start_pos_tokens()
        if isinstance(self, TargetedLatticeMaze):
            output += self._get_end_pos_tokens()
        if isinstance(self, SolvedMaze):
            output += self._get_solution_tokens()
        return output

<<<<<<< HEAD
    def _as_tokens(self, maze_tokenizer: MazeTokenizer | TokenizationMode) -> list[str]:
        if isinstance(maze_tokenizer, TokenizationMode):
            maze_tokenizer = MazeTokenizer(tokenization_mode=maze_tokenizer)
        if isinstance(maze_tokenizer, MazeTokenizer) and maze_tokenizer.is_AOTP():
=======
    def _as_tokens(
        self, maze_tokenizer: "MazeTokenizer | TokenizationMode"
    ) -> list[str]:
        if isinstance_by_type_name(maze_tokenizer, "TokenizationMode"):
            maze_tokenizer = maze_tokenizer.to_legacy_tokenizer()
        if (
            isinstance_by_type_name(maze_tokenizer, "MazeTokenizer")
            and maze_tokenizer.is_AOTP()
        ):
>>>>>>> 9ded2383
            coords_raw: list[CoordTup | str] = self._as_coords_and_special_AOTP()
            coords_processed: list[str] = maze_tokenizer.coords_to_strings(
                coords=coords_raw, when_noncoord="include"
            )
            return coords_processed
        else:
            raise NotImplementedError(f"Unsupported tokenizer type: {maze_tokenizer}")

    def as_tokens(
        self,
<<<<<<< HEAD
        maze_tokenizer: MazeTokenizer | TokenizationMode | MazeTokenizer2,
    ) -> list[str]:
        """serialize maze and solution to tokens"""
        if isinstance(maze_tokenizer, MazeTokenizer2):
=======
        maze_tokenizer: "MazeTokenizer | TokenizationMode | MazeTokenizerModular",
    ) -> list[str]:
        """serialize maze and solution to tokens"""
        if isinstance_by_type_name(maze_tokenizer, "MazeTokenizerModular"):
>>>>>>> 9ded2383
            return maze_tokenizer.to_tokens(self)
        else:
            return self._as_tokens(maze_tokenizer)

    @classmethod
    def _from_tokens_AOTP(
        cls, tokens: list[str], maze_tokenizer: "MazeTokenizer | MazeTokenizerModular"
    ) -> "LatticeMaze":
        """create a LatticeMaze from a list of tokens"""

        # figure out what input format
        # ========================================
        if tokens[0] == SPECIAL_TOKENS.ADJLIST_START:
            adj_list_tokens = get_adj_list_tokens(tokens)
        else:
            # If we're not getting a "complete" tokenized maze, assume it's just a the adjacency list tokens
            adj_list_tokens = tokens
            warnings.warn(
                "Assuming input is just adjacency list tokens, no special tokens found"
            )

        # process edges for adjacency list
        # ========================================
        edges: list[list[str]] = list_split(
            adj_list_tokens,
            SPECIAL_TOKENS.ADJACENCY_ENDLINE,
        )

        coordinates: list[tuple[CoordTup, CoordTup]] = list()
        for e in edges:
            # skip last endline
            if len(e) != 0:
                # convert to coords, split start and end
                e_coords: list[str | CoordTup] = maze_tokenizer.strings_to_coords(
                    e, when_noncoord="include"
                )
                assert len(e_coords) == 3, f"invalid edge: {e = } {e_coords = }"
                assert (
                    e_coords[1] == SPECIAL_TOKENS.CONNECTOR
                ), f"invalid edge: {e = } {e_coords = }"
                coordinates.append((e_coords[0], e_coords[-1]))

        assert all(
            len(c) == 2 for c in coordinates
        ), f"invalid coordinates: {coordinates = }"
        adj_list: Int8[np.ndarray, "conn start_end coord"] = np.array(coordinates)
        assert tuple(adj_list.shape) == (
            len(coordinates),
            2,
            2,
        ), f"invalid adj_list: {adj_list.shape = } {coordinates = }"

        output_maze: LatticeMaze = cls.from_adj_list(adj_list)

        # add start and end positions
        # ========================================
        is_targeted: bool = False
        if all(
            x in tokens
            for x in (
                SPECIAL_TOKENS.ORIGIN_START,
                SPECIAL_TOKENS.ORIGIN_END,
                SPECIAL_TOKENS.TARGET_START,
                SPECIAL_TOKENS.TARGET_END,
            )
        ):
            start_pos_list: list[CoordTup] = maze_tokenizer.strings_to_coords(
                get_origin_tokens(tokens), when_noncoord="error"
            )
            end_pos_list: list[CoordTup] = maze_tokenizer.strings_to_coords(
                get_target_tokens(tokens), when_noncoord="error"
            )
            assert (
                len(start_pos_list) == 1
            ), f"invalid start_pos_list: {start_pos_list = }"
            assert len(end_pos_list) == 1, f"invalid end_pos_list: {end_pos_list = }"

            start_pos: CoordTup = start_pos_list[0]
            end_pos: CoordTup = end_pos_list[0]

            output_maze = TargetedLatticeMaze.from_lattice_maze(
                lattice_maze=output_maze,
                start_pos=start_pos,
                end_pos=end_pos,
            )

            is_targeted = True

        if all(
            x in tokens for x in (SPECIAL_TOKENS.PATH_START, SPECIAL_TOKENS.PATH_END)
        ):
            assert is_targeted, "maze must be targeted to have a solution"
            solution: list[CoordTup] = maze_tokenizer.strings_to_coords(
                get_path_tokens(tokens, trim_end=True),
                when_noncoord="error",
            )
            output_maze = SolvedMaze.from_targeted_lattice_maze(
                targeted_lattice_maze=output_maze,
                solution=solution,
            )

        return output_maze

    @classmethod
    def from_tokens(
        cls,
        tokens: list[str],
<<<<<<< HEAD
        maze_tokenizer: MazeTokenizer | TokenizationMode | MazeTokenizer2,
    ) -> "LatticeMaze":
        if isinstance(maze_tokenizer, TokenizationMode):
            maze_tokenizer = MazeTokenizer(tokenization_mode=maze_tokenizer)
        if isinstance(maze_tokenizer, MazeTokenizer2) and maze_tokenizer not in [
            MazeTokenizer2.from_legacy(tm) for tm in TokenizationMode
        ]:
            raise NotImplementedError(
                f"Only exact conversions of legacy tokenizers supported, not {maze_tokenizer}."
=======
        maze_tokenizer: "MazeTokenizer | TokenizationMode | MazeTokenizerModular",
    ) -> "LatticeMaze":
        """
        Constructs a maze from a tokenization.
        Only legacy tokenizers and their `MazeTokenizerModular` analogs are supported.
        """
        if isinstance_by_type_name(maze_tokenizer, "TokenizationMode"):
            maze_tokenizer = maze_tokenizer.to_legacy_tokenizer()
        if (
            isinstance_by_type_name(maze_tokenizer, "MazeTokenizerModular")
            and not maze_tokenizer.is_legacy_equivalent()
        ):
            raise NotImplementedError(
                f"Only legacy tokenizers and their exact `MazeTokenizerModular` analogs supported, not {maze_tokenizer}."
>>>>>>> 9ded2383
            )

        if isinstance(tokens, str):
            tokens = tokens.split()

        if maze_tokenizer.is_AOTP():
            return cls._from_tokens_AOTP(tokens, maze_tokenizer)
        else:
            raise NotImplementedError("only AOTP tokenization is supported")

    # ============================================================
    # to and from pixels
    # ============================================================
    def _as_pixels_bw(self) -> BinaryPixelGrid:
        assert self.lattice_dim == 2, "only 2D mazes are supported"
        # Create an empty pixel grid with walls
        pixel_grid: Int[np.ndarray, "x y"] = np.full(
            (self.grid_shape[0] * 2 + 1, self.grid_shape[1] * 2 + 1),
            False,
            dtype=np.bool_,
        )

        # Set white nodes
        pixel_grid[1::2, 1::2] = True

        # Set white connections (downward)
        for i, row in enumerate(self.connection_list[0]):
            for j, connected in enumerate(row):
                if connected:
                    pixel_grid[i * 2 + 2, j * 2 + 1] = True

        # Set white connections (rightward)
        for i, row in enumerate(self.connection_list[1]):
            for j, connected in enumerate(row):
                if connected:
                    pixel_grid[i * 2 + 1, j * 2 + 2] = True

        return pixel_grid

    def as_pixels(
        self,
        show_endpoints: bool = True,
        show_solution: bool = True,
    ) -> PixelGrid:
        if show_solution and not show_endpoints:
            raise ValueError("show_solution=True requires show_endpoints=True")
        # convert original bool pixel grid to RGB
        pixel_grid_bw: BinaryPixelGrid = self._as_pixels_bw()
        pixel_grid: PixelGrid = np.full(
            (*pixel_grid_bw.shape, 3), PixelColors.WALL, dtype=np.uint8
        )
        pixel_grid[pixel_grid_bw == True] = PixelColors.OPEN

        if self.__class__ == LatticeMaze:
            return pixel_grid

        # set endpoints for TargetedLatticeMaze
        if self.__class__ == TargetedLatticeMaze:
            if show_endpoints:
                pixel_grid[self.start_pos[0] * 2 + 1, self.start_pos[1] * 2 + 1] = (
                    PixelColors.START
                )
                pixel_grid[self.end_pos[0] * 2 + 1, self.end_pos[1] * 2 + 1] = (
                    PixelColors.END
                )
            return pixel_grid

        # set solution
        if show_solution:
            for coord in self.solution:
                pixel_grid[coord[0] * 2 + 1, coord[1] * 2 + 1] = PixelColors.PATH

            # set pixels between coords
            for index, coord in enumerate(self.solution[:-1]):
                next_coord = self.solution[index + 1]
                # check they are adjacent using norm
                assert (
                    np.linalg.norm(np.array(coord) - np.array(next_coord)) == 1
                ), f"Coords {coord} and {next_coord} are not adjacent"
                # set pixel between them
                pixel_grid[
                    coord[0] * 2 + 1 + next_coord[0] - coord[0],
                    coord[1] * 2 + 1 + next_coord[1] - coord[1],
                ] = PixelColors.PATH

            # set endpoints (again, since path would overwrite them)
            pixel_grid[self.start_pos[0] * 2 + 1, self.start_pos[1] * 2 + 1] = (
                PixelColors.START
            )
            pixel_grid[self.end_pos[0] * 2 + 1, self.end_pos[1] * 2 + 1] = (
                PixelColors.END
            )

        return pixel_grid

    @classmethod
    def _from_pixel_grid_bw(
        cls, pixel_grid: BinaryPixelGrid
    ) -> tuple[ConnectionList, tuple[int, int]]:
        grid_shape: tuple[int, int] = (
            pixel_grid.shape[0] // 2,
            pixel_grid.shape[1] // 2,
        )
        connection_list: ConnectionList = np.zeros((2, *grid_shape), dtype=np.bool_)

        # Extract downward connections
        connection_list[0] = pixel_grid[2::2, 1::2]

        # Extract rightward connections
        connection_list[1] = pixel_grid[1::2, 2::2]

        return connection_list, grid_shape

    @classmethod
    def _from_pixel_grid_with_positions(
        cls,
        pixel_grid: PixelGrid | BinaryPixelGrid,
        marked_positions: dict[str, RGB],
    ) -> tuple[ConnectionList, tuple[int, int], dict[str, CoordArray]]:
        # Convert RGB pixel grid to Bool pixel grid
        pixel_grid_bw: BinaryPixelGrid = ~np.all(
            pixel_grid == PixelColors.WALL, axis=-1
        )
        connection_list: ConnectionList
        grid_shape: tuple[int, int]
        connection_list, grid_shape = cls._from_pixel_grid_bw(pixel_grid_bw)

        # Find any marked positions
        out_positions: dict[str, CoordArray] = dict()
        for key, color in marked_positions.items():
            pos_temp: Int[np.ndarray, "x y"] = np.argwhere(
                np.all(pixel_grid == color, axis=-1)
            )
            pos_save: list[CoordTup] = list()
            for pos in pos_temp:
                # if it is a coordinate and not connection (transform position, %2==1)
                if pos[0] % 2 == 1 and pos[1] % 2 == 1:
                    pos_save.append((pos[0] // 2, pos[1] // 2))

            out_positions[key] = np.array(pos_save)

        return connection_list, grid_shape, out_positions

    @classmethod
    def from_pixels(
        cls,
        pixel_grid: PixelGrid,
    ) -> "LatticeMaze":
        connection_list: ConnectionList
        grid_shape: tuple[int, int]

        # if a binary pixel grid, return regular LatticeMaze
        if len(pixel_grid.shape) == 2:
            connection_list, grid_shape = cls._from_pixel_grid_bw(pixel_grid)
            return LatticeMaze(connection_list=connection_list)

        # otherwise, detect and check it's valid
        cls_detected: typing.Type[LatticeMaze] = detect_pixels_type(pixel_grid)
        if not cls in cls_detected.__mro__:
            raise ValueError(
                f"Pixel grid cannot be cast to {cls.__name__}, detected type {cls_detected.__name__}"
            )

        (
            connection_list,
            grid_shape,
            marked_pos,
        ) = cls._from_pixel_grid_with_positions(
            pixel_grid=pixel_grid,
            marked_positions=dict(
                start=PixelColors.START, end=PixelColors.END, solution=PixelColors.PATH
            ),
        )
        # if we wanted a LatticeMaze, return it
        if cls == LatticeMaze:
            return LatticeMaze(connection_list=connection_list)

        # otherwise, keep going
        temp_maze: LatticeMaze = LatticeMaze(connection_list=connection_list)

        # start and end pos
        start_pos_arr, end_pos_arr = marked_pos["start"], marked_pos["end"]
        assert start_pos_arr.shape == (
            1,
            2,
        ), f"start_pos_arr {start_pos_arr} has shape {start_pos_arr.shape}, expected shape (1, 2) -- a single coordinate"
        assert end_pos_arr.shape == (
            1,
            2,
        ), f"end_pos_arr {end_pos_arr} has shape {end_pos_arr.shape}, expected shape (1, 2) -- a single coordinate"

        start_pos: Coord = start_pos_arr[0]
        end_pos: Coord = end_pos_arr[0]

        # return a TargetedLatticeMaze if that's what we wanted
        if cls == TargetedLatticeMaze:
            return TargetedLatticeMaze(
                connection_list=connection_list,
                start_pos=start_pos,
                end_pos=end_pos,
            )

        # raw solution, only contains path elements and not start or end
        solution_raw: CoordArray = marked_pos["solution"]
        if len(solution_raw.shape) == 2:
            assert (
                solution_raw.shape[1] == 2
            ), f"solution {solution_raw} has shape {solution_raw.shape}, expected shape (n, 2)"
        elif solution_raw.shape == (0,):
            # the solution and end should be immediately adjacent
            assert (
                np.sum(np.abs(start_pos - end_pos)) == 1
            ), f"start_pos {start_pos} and end_pos {end_pos} are not adjacent, but no solution was given"

        # order the solution, by creating a list from the start to the end
        # add end pos, since we will iterate over all these starting from the start pos
        solution_raw_list: list[CoordTup] = [tuple(c) for c in solution_raw] + [
            tuple(end_pos)
        ]
        # solution starts with start point
        solution: list[CoordTup] = [tuple(start_pos)]
        while solution[-1] != tuple(end_pos):
            # use `get_coord_neighbors` to find connected neighbors
            neighbors: CoordArray = temp_maze.get_coord_neighbors(solution[-1])
            # TODO: make this less ugly
            assert (len(neighbors.shape) == 2) and (
                neighbors.shape[1] == 2
            ), f"neighbors {neighbors} has shape {neighbors.shape}, expected shape (n, 2)\n{neighbors = }\n{solution = }\n{solution_raw = }\n{temp_maze.as_ascii()}"
            # neighbors = neighbors[:, [1, 0]]
            # filter out neighbors that are not in the raw solution
            neighbors_filtered: CoordArray = np.array(
                [
                    coord
                    for coord in neighbors
                    if (
                        tuple(coord) in solution_raw_list
                        and not tuple(coord) in solution
                    )
                ]
            )
            # assert only one element is left, and then add it to the solution
            assert neighbors_filtered.shape == (
                1,
                2,
            ), f"neighbors_filtered has shape {neighbors_filtered.shape}, expected shape (1, 2)\n{neighbors = }\n{neighbors_filtered = }\n{solution = }\n{solution_raw_list = }\n{temp_maze.as_ascii()}"
            solution.append(tuple(neighbors_filtered[0]))

        # assert the solution is complete
        assert solution[0] == tuple(
            start_pos
        ), f"solution {solution} does not start at start_pos {start_pos}"
        assert solution[-1] == tuple(
            end_pos
        ), f"solution {solution} does not end at end_pos {end_pos}"

        return cls(
            connection_list=np.array(connection_list),
            solution=np.array(solution),
        )

    # ============================================================
    # to and from ASCII
    # ============================================================
    def _as_ascii_grid(self) -> Shaped[np.ndarray, "x y"]:
        # Get the pixel grid using to_pixels().
        pixel_grid: Bool[np.ndarray, "x y"] = self._as_pixels_bw()

        # Replace pixel values with ASCII characters.
        ascii_grid: Shaped[np.ndarray, "x y"] = np.full(
            pixel_grid.shape, AsciiChars.WALL, dtype=str
        )
        ascii_grid[pixel_grid == True] = AsciiChars.OPEN

        return ascii_grid

    def as_ascii(
        self,
        show_endpoints: bool = True,
        show_solution: bool = True,
    ) -> str:
        """return an ASCII grid of the maze"""
        ascii_grid: Shaped[np.ndarray, "x y"] = self._as_ascii_grid()
        pixel_grid: PixelGrid = self.as_pixels(
            show_endpoints=show_endpoints, show_solution=show_solution
        )

        chars_replace: tuple = tuple()
        if show_endpoints:
            chars_replace += (AsciiChars.START, AsciiChars.END)
        if show_solution:
            chars_replace += (AsciiChars.PATH,)

        for ascii_char, pixel_color in ASCII_PIXEL_PAIRINGS.items():
            if ascii_char in chars_replace:
                ascii_grid[(pixel_grid == pixel_color).all(axis=-1)] = ascii_char

        return "\n".join("".join(row) for row in ascii_grid)

    @classmethod
    def from_ascii(cls, ascii_str: str) -> "LatticeMaze":
        lines: list[str] = ascii_str.strip().split("\n")
        lines = [line.strip() for line in lines]
        ascii_grid: Shaped[np.ndarray, "x y"] = np.array(
            [list(line) for line in lines], dtype=str
        )
        pixel_grid: PixelGrid = np.zeros((*ascii_grid.shape, 3), dtype=np.uint8)

        for ascii_char, pixel_color in ASCII_PIXEL_PAIRINGS.items():
            pixel_grid[ascii_grid == ascii_char] = pixel_color

        return cls.from_pixels(pixel_grid)


@serializable_dataclass(frozen=True, kw_only=True)
class TargetedLatticeMaze(LatticeMaze):
    """A LatticeMaze with a start and end position"""

    # this jank is so that SolvedMaze can inherit from this class without needing arguments for start_pos and end_pos
    start_pos: Coord
    end_pos: Coord

    def __post_init__(self) -> None:
        # make things numpy arrays (very jank to override frozen dataclass)
        self.__dict__["start_pos"] = np.array(self.start_pos)
        self.__dict__["end_pos"] = np.array(self.end_pos)
        assert self.start_pos is not None
        assert self.end_pos is not None
        # check that start and end are in bounds
        if (
            self.start_pos[0] >= self.grid_shape[0]
            or self.start_pos[1] >= self.grid_shape[1]
        ):
            raise ValueError(
                f"start_pos {self.start_pos} is out of bounds for grid shape {self.grid_shape}"
            )
        if (
            self.end_pos[0] >= self.grid_shape[0]
            or self.end_pos[1] >= self.grid_shape[1]
        ):
            raise ValueError(
                f"end_pos {self.end_pos} is out of bounds for grid shape {self.grid_shape}"
            )

    def _get_start_pos_tokens(self) -> list[str | CoordTup]:
        return [
            SPECIAL_TOKENS.ORIGIN_START,
            tuple(self.start_pos),
            SPECIAL_TOKENS.ORIGIN_END,
        ]

    def get_start_pos_tokens(self) -> list[str | CoordTup]:
        warnings.warn(
            "`TargetedLatticeMaze.get_start_pos_tokens` will be removed from the public API in a future release.",
            TokenizerDeprecationWarning,
        )
        return self._get_start_pos_tokens()

    def _get_end_pos_tokens(self) -> list[str | CoordTup]:
        return [
            SPECIAL_TOKENS.TARGET_START,
            tuple(self.end_pos),
            SPECIAL_TOKENS.TARGET_END,
        ]

    def get_end_pos_tokens(self) -> list[str | CoordTup]:
        warnings.warn(
            "`TargetedLatticeMaze.get_end_pos_tokens` will be removed from the public API in a future release.",
            TokenizerDeprecationWarning,
        )
        return self._get_end_pos_tokens()

    @classmethod
    def from_lattice_maze(
        cls,
        lattice_maze: LatticeMaze,
        start_pos: Coord,
        end_pos: Coord,
    ) -> "TargetedLatticeMaze":
        return cls(
            connection_list=lattice_maze.connection_list,
            start_pos=start_pos,
            end_pos=end_pos,
            generation_meta=lattice_maze.generation_meta,
        )


@serializable_dataclass(frozen=True, kw_only=True)
class SolvedMaze(TargetedLatticeMaze):
    """Stores a maze and a solution"""

    solution: CoordArray

    def __init__(
        self,
        connection_list: ConnectionList,
        solution: CoordArray,
        generation_meta: dict | None = None,
        start_pos: Coord | None = None,
        end_pos: Coord | None = None,
        allow_invalid: bool = False,
    ) -> None:
        # figure out the solution
        solution_valid: bool = False
        if solution is not None:
            solution = np.array(solution)
            # note that a path length of 1 here is valid, since the start and end pos could be the same
            if (solution.shape[0] > 0) and (solution.shape[1] == 2):
                solution_valid = True

        if not solution_valid and not allow_invalid:
            raise ValueError(
                f"invalid solution: {solution.shape = } {solution = } {solution_valid = } {allow_invalid = }",
                f"{connection_list = }",
            )

        # init the TargetedLatticeMaze
        super().__init__(
            connection_list=connection_list,
            generation_meta=generation_meta,
            start_pos=np.array(solution[0]) if solution_valid else None,
            end_pos=np.array(solution[-1]) if solution_valid else None,
        )

        self.__dict__["solution"] = solution

        # adjust the endpoints
        if not allow_invalid:
            if start_pos is not None:
                assert np.array_equal(
                    np.array(start_pos), self.start_pos
                ), f"when trying to create a SolvedMaze, the given start_pos does not match the one in the solution: given={start_pos}, solution={self.start_pos}"
            if end_pos is not None:
                assert np.array_equal(
                    np.array(end_pos), self.end_pos
                ), f"when trying to create a SolvedMaze, the given end_pos does not match the one in the solution: given={end_pos}, solution={self.end_pos}"
            # TODO: assert the path does not backtrack, walk through walls, etc?

    def __hash__(self) -> int:
        return hash((self.connection_list.tobytes(), self.solution.tobytes()))

    def _get_solution_tokens(self) -> list[str | CoordTup]:
        return [
            SPECIAL_TOKENS.PATH_START,
            *[tuple(c) for c in self.solution],
            SPECIAL_TOKENS.PATH_END,
        ]

    def get_solution_tokens(self) -> list[str | CoordTup]:
        warnings.warn(
            "`LatticeMaze.get_solution_tokens` is deprecated.",
            TokenizerDeprecationWarning,
        )
        return self._get_solution_tokens()

    # for backwards compatibility
    @property
    def maze(self) -> LatticeMaze:
        warnings.warn(
            "`maze` is deprecated, SolvedMaze now inherits from LatticeMaze.",
            DeprecationWarning,
        )
        return LatticeMaze(connection_list=self.connection_list)

    @classmethod
    def from_lattice_maze(
        cls, lattice_maze: LatticeMaze, solution: list[CoordTup]
    ) -> "SolvedMaze":
        return cls(
            connection_list=lattice_maze.connection_list,
            solution=solution,
            generation_meta=lattice_maze.generation_meta,
        )

    @classmethod
    def from_targeted_lattice_maze(
        cls,
        targeted_lattice_maze: TargetedLatticeMaze,
        solution: list[CoordTup] | None = None,
    ) -> "SolvedMaze":
        """solves the given targeted lattice maze and returns a SolvedMaze"""
        if solution is None:
            solution = targeted_lattice_maze.find_shortest_path(
                targeted_lattice_maze.start_pos,
                targeted_lattice_maze.end_pos,
            )
        return cls(
            connection_list=targeted_lattice_maze.connection_list,
            solution=np.array(solution),
            generation_meta=targeted_lattice_maze.generation_meta,
        )

    def get_solution_forking_points(
        self,
        always_include_endpoints: bool = False,
    ) -> tuple[list[int], CoordArray]:
        """coordinates and their indicies from the solution where a fork is present

        - if the start point is not a dead end, this counts as a fork
        - if the end point is not a dead end, this counts as a fork
        """
        output_idxs: list[int] = list()
        output_coords: list[CoordTup] = list()

        for idx, coord in enumerate(self.solution):
            # more than one choice for first coord, or more than 2 for any other
            # since the previous coord doesn't count as a choice
            is_endpoint: bool = idx == 0 or idx == self.solution.shape[0] - 1
            theshold: int = 1 if is_endpoint else 2
            if self.get_coord_neighbors(coord).shape[0] > theshold or (
                is_endpoint and always_include_endpoints
            ):
                output_idxs.append(idx)
                output_coords.append(coord)

        return output_idxs, np.array(output_coords)

    def get_solution_path_following_points(self) -> tuple[list[int], CoordArray]:
        """coordinates from the solution where there is only a single (non-backtracking) point to move to

        returns the complement of `get_solution_forking_points` from the path"""
        forks_idxs, _ = self.get_solution_forking_points()
        return (
            np.delete(np.arange(self.solution.shape[0]), forks_idxs, axis=0),
            np.delete(self.solution, forks_idxs, axis=0),
        )


def detect_pixels_type(data: PixelGrid) -> typing.Type[LatticeMaze]:
    """Detects the type of pixels data by checking for the presence of start and end pixels"""
    if color_in_pixel_grid(data, PixelColors.START) or color_in_pixel_grid(
        data, PixelColors.END
    ):
        if color_in_pixel_grid(data, PixelColors.PATH):
            return SolvedMaze
        else:
            return TargetedLatticeMaze
    else:
        return LatticeMaze


def _remove_isolated_cells(
    image: Int[np.ndarray, "RGB x y"]
) -> Int[np.ndarray, "RGB x y"]:
    """
    Removes isolated cells from an image. An isolated cell is a cell that is surrounded by walls on all sides.
    """
    # Create a binary mask where True represents walls
    wall_mask = np.all(image == PixelColors.WALL, axis=-1)

    # Pad the wall mask to handle edge cases
    padded_wall_mask = np.pad(
        wall_mask, ((1, 1), (1, 1)), mode="constant", constant_values=True
    )

    # Check neighbors in all four directions
    isolated_mask = (
        padded_wall_mask[1:-1, 2:]  # right
        & padded_wall_mask[1:-1, :-2]  # left
        & padded_wall_mask[2:, 1:-1]  # down
        & padded_wall_mask[:-2, 1:-1]  # up
    )

    # Combine with non-wall mask to only affect open cells
    non_wall_mask = ~wall_mask
    isolated_mask = isolated_mask & non_wall_mask

    # Create the output image
    output_image = image.copy()
    output_image[isolated_mask] = PixelColors.WALL

    return output_image


_RIC_PADS: dict = {
    "left": ((1, 0), (0, 0)),
    "right": ((0, 1), (0, 0)),
    "up": ((0, 0), (1, 0)),
    "down": ((0, 0), (0, 1)),
}

# Define slices for each direction
_RIC_SLICES: dict = {
    "left": (slice(1, None), slice(None, None)),
    "right": (slice(None, -1), slice(None, None)),
    "up": (slice(None, None), slice(1, None)),
    "down": (slice(None, None), slice(None, -1)),
}


def _remove_isolated_cells_old(
    image: Int[np.ndarray, "RGB x y"]
) -> Int[np.ndarray, "RGB x y"]:
    """
    Removes isolated cells from an image. An isolated cell is a cell that is surrounded by walls on all sides.
    """
    warnings.warn("this functin doesn't work and I have no idea why!!!")
    masks: dict[str, np.ndarray] = {
        d: np.all(
            np.pad(
                image[_RIC_SLICES[d][0], _RIC_SLICES[d][1], :] == PixelColors.WALL,
                np.array((*_RIC_PADS[d], (0, 0)), dtype=np.int8),
                mode="constant",
                constant_values=True,
            ),
            axis=2,
        )
        for d in _RIC_SLICES.keys()
    }

    # Create a mask for non-wall cells
    mask_non_wall = np.all(image != PixelColors.WALL, axis=2)

    # print(f"{mask_non_wall.shape = }")
    # print(f"{ {k: masks[k].shape for k in masks.keys()} = }")

    # print(f"{mask_non_wall = }")
    # print(f"{masks['down'] = }")

    # Combine the masks
    mask = mask_non_wall & masks["left"] & masks["right"] & masks["up"] & masks["down"]

    # Apply the mask
    output_image = np.where(
        np.stack([mask] * 3, axis=-1),
        PixelColors.WALL,
        image,
    )

    return output_image<|MERGE_RESOLUTION|>--- conflicted
+++ resolved
@@ -21,29 +21,14 @@
     CoordList,
     CoordTup,
 )
-<<<<<<< HEAD
-from maze_dataset.tokenization import (
-    MazeTokenizer,
-    MazeTokenizer2,
-    TokenizationMode,
-=======
 from maze_dataset.token_utils import (
     TokenizerDeprecationWarning,
     connection_list_to_adj_list,
->>>>>>> 9ded2383
     get_adj_list_tokens,
     get_origin_tokens,
     get_path_tokens,
     get_target_tokens,
 )
-<<<<<<< HEAD
-from maze_dataset.tokenization.token_utils import get_origin_tokens, get_target_tokens
-from maze_dataset.tokenization.util import (
-    TokenizerPendingDeprecationWarning,
-    connection_list_to_adj_list,
-)
-
-=======
 
 if typing.TYPE_CHECKING:
     from maze_dataset.tokenization import (
@@ -52,7 +37,6 @@
         TokenizationMode,
     )
 
->>>>>>> 9ded2383
 RGB = tuple[int, int, int]
 
 PixelGrid = Int[np.ndarray, "x y rgb"]
@@ -534,10 +518,6 @@
     def as_adj_list_tokens(self) -> list[str | CoordTup]:
         warnings.warn(
             "`LatticeMaze.as_adj_list_tokens` will be removed from the public API in a future release.",
-<<<<<<< HEAD
-            TokenizerPendingDeprecationWarning,
-        )
-=======
             TokenizerDeprecationWarning,
         )
         return [
@@ -557,7 +537,6 @@
         ]
 
     def _as_adj_list_tokens(self) -> list[str | CoordTup]:
->>>>>>> 9ded2383
         return [
             SPECIAL_TOKENS.ADJLIST_START,
             *chain.from_iterable(
@@ -577,28 +556,7 @@
     def _as_coords_and_special_AOTP(self) -> list[CoordTup | str]:
         """turn the maze into adjacency list, origin, target, and solution -- keep coords as tuples"""
 
-<<<<<<< HEAD
-        def _as_adj_list_tokens() -> list[str | CoordTup]:
-            return [
-                SPECIAL_TOKENS.ADJLIST_START,
-                *chain.from_iterable(
-                    [
-                        [
-                            tuple(c_s),
-                            SPECIAL_TOKENS.CONNECTOR,
-                            tuple(c_e),
-                            SPECIAL_TOKENS.ADJACENCY_ENDLINE,
-                        ]
-                        for c_s, c_e in self.as_adj_list()
-                    ]
-                ),
-                SPECIAL_TOKENS.ADJLIST_END,
-            ]
-
-        output: list[str] = _as_adj_list_tokens()
-=======
         output: list[str] = self._as_adj_list_tokens()
->>>>>>> 9ded2383
         # if getattr(self, "start_pos", None) is not None:
         if isinstance(self, TargetedLatticeMaze):
             output += self._get_start_pos_tokens()
@@ -608,12 +566,6 @@
             output += self._get_solution_tokens()
         return output
 
-<<<<<<< HEAD
-    def _as_tokens(self, maze_tokenizer: MazeTokenizer | TokenizationMode) -> list[str]:
-        if isinstance(maze_tokenizer, TokenizationMode):
-            maze_tokenizer = MazeTokenizer(tokenization_mode=maze_tokenizer)
-        if isinstance(maze_tokenizer, MazeTokenizer) and maze_tokenizer.is_AOTP():
-=======
     def _as_tokens(
         self, maze_tokenizer: "MazeTokenizer | TokenizationMode"
     ) -> list[str]:
@@ -623,7 +575,6 @@
             isinstance_by_type_name(maze_tokenizer, "MazeTokenizer")
             and maze_tokenizer.is_AOTP()
         ):
->>>>>>> 9ded2383
             coords_raw: list[CoordTup | str] = self._as_coords_and_special_AOTP()
             coords_processed: list[str] = maze_tokenizer.coords_to_strings(
                 coords=coords_raw, when_noncoord="include"
@@ -634,17 +585,10 @@
 
     def as_tokens(
         self,
-<<<<<<< HEAD
-        maze_tokenizer: MazeTokenizer | TokenizationMode | MazeTokenizer2,
-    ) -> list[str]:
-        """serialize maze and solution to tokens"""
-        if isinstance(maze_tokenizer, MazeTokenizer2):
-=======
         maze_tokenizer: "MazeTokenizer | TokenizationMode | MazeTokenizerModular",
     ) -> list[str]:
         """serialize maze and solution to tokens"""
         if isinstance_by_type_name(maze_tokenizer, "MazeTokenizerModular"):
->>>>>>> 9ded2383
             return maze_tokenizer.to_tokens(self)
         else:
             return self._as_tokens(maze_tokenizer)
@@ -752,17 +696,6 @@
     def from_tokens(
         cls,
         tokens: list[str],
-<<<<<<< HEAD
-        maze_tokenizer: MazeTokenizer | TokenizationMode | MazeTokenizer2,
-    ) -> "LatticeMaze":
-        if isinstance(maze_tokenizer, TokenizationMode):
-            maze_tokenizer = MazeTokenizer(tokenization_mode=maze_tokenizer)
-        if isinstance(maze_tokenizer, MazeTokenizer2) and maze_tokenizer not in [
-            MazeTokenizer2.from_legacy(tm) for tm in TokenizationMode
-        ]:
-            raise NotImplementedError(
-                f"Only exact conversions of legacy tokenizers supported, not {maze_tokenizer}."
-=======
         maze_tokenizer: "MazeTokenizer | TokenizationMode | MazeTokenizerModular",
     ) -> "LatticeMaze":
         """
@@ -777,7 +710,6 @@
         ):
             raise NotImplementedError(
                 f"Only legacy tokenizers and their exact `MazeTokenizerModular` analogs supported, not {maze_tokenizer}."
->>>>>>> 9ded2383
             )
 
         if isinstance(tokens, str):
