--- conflicted
+++ resolved
@@ -377,22 +377,6 @@
     Do not use with types whose members contain circular references.
     Function is susceptible to infinite recursion if `type_` is a dataclass whose member tree includes another instance of `type_`.
 
-<<<<<<< HEAD
-    return FancyTimeitResult(
-        timings=StatCounter(times),
-        return_value=return_value,
-        profile=profile,
-    )
-
-
-def unpackable_if_true_attribute(
-    iterable: Iterable[any], attr_owner: Any, attr_name: str
-) -> Iterable[any]:
-    """Returns `iterable` if `attr_owner` has the attribute `attr_name` and it boolean casts to `True`.
-    Particularly useful for optionally inserting delimiters into a sequence depending on an `TokenizerElement` attribute.
-    """
-    return iterable if bool(getattr(attr_owner, attr_name, False)) else ()
-=======
     # Parameters
     - `type_: FiniteValued`
         A finite-valued type. See docstring on `FiniteValued` for full details.
@@ -474,5 +458,4 @@
         else:
             raise TypeError(
                 f"Type {type_} either has unbounded possible values or is not supported (Enum is not supported)."
-            )
->>>>>>> 9ded2383
+            )