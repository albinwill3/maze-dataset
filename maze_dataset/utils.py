--- conflicted
+++ resolved
@@ -38,7 +38,6 @@
     # https://stackoverflow.com/questions/54668000/type-hint-for-an-instance-of-a-non-specific-dataclass
     __dataclass_fields__: ClassVar[dict[str, Any]]
 
-<<<<<<< HEAD
     
 """
 # `FiniteValued`
@@ -88,10 +87,6 @@
 - `UnionType`: Any union of `FiniteValued` types, e.g., bool | Literal[2, 3]
 """
 FiniteValued = TypeVar("FiniteValued", bound=bool | IsDataclass | enum.Enum)
-=======
-
-FiniteValued = TypeVar("FiniteValued", bool, IsDataclass, enum.Enum)
->>>>>>> 1f167617
 
 
 def bool_array_from_string(
@@ -170,7 +165,6 @@
     return indices[sorted_order]
     """
 
-<<<<<<< HEAD
 def manhattan_distance(
         edges: Int[np.ndarray, "edges coord=2 row_col=2"] | Int[np.ndarray, "coord=2 row_col=2"],
         ) -> Int[np.ndarray, "edges"] | Int[np.ndarray, ""]:
@@ -185,12 +179,6 @@
 
 
 def lattice_connection_array(n: int) -> Int8[np.ndarray, "edges leading_trailing_coord=2 row_col=2"]:
-=======
-
-def lattice_connection_array(
-    n: int,
-) -> Int8[np.ndarray, "edges leading_trailing_coord=2 row_column=2"]:
->>>>>>> 1f167617
     """
     Returns a 3D NumPy array containing all the edges in a 2D square lattice of size n x n.
     Thanks Claude.
@@ -572,25 +560,11 @@
         )
     elif get_origin(type_) == UnionType:
         # Union: call `all_instances` for each type in the Union
-<<<<<<< HEAD
         return _apply_validation_func(type_, list(flatten([all_instances(sub, validation_funcs) for sub in get_args(type_)], levels_to_flatten=1)), validation_funcs)
     elif get_origin(type_) is Literal:
         # Literal: return all Literal arguments
         return _apply_validation_func(type_, list(get_args(type_)), validation_funcs)
     elif type(type_) == enum.EnumMeta: # `issubclass(type_, enum.Enum)` doesn't work
-=======
-        return _apply_validation_func(
-            type_,
-            list(
-                flatten(
-                    [all_instances(sub, validation_funcs) for sub in get_args(type_)],
-                    levels_to_flatten=1,
-                )
-            ),
-            validation_funcs,
-        )
-    elif type(type_) == enum.EnumMeta:  # `issubclass(type_, enum.Enum)` doesn't work
->>>>>>> 1f167617
         # Enum: return all Enum members
         raise NotImplementedError(f"Support for Enums not yet implemented.")
     else:
